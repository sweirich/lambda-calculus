--- conflicted
+++ resolved
@@ -40,19 +40,11 @@
 
 (* ---- -------------------------------------- *)
 
-
-Lemma RET_strict : RET (fun (x : Value) => False) ≃ fun x => False.
-Proof.
-  unfold RET.
-  split.
-  intros x xIn.
-  destruct x; try done.
-  destruct l; try done.
-  destruct l0; try done.
-  destruct xIn.
-  destruct l; try done.
-  specialize (H v ltac:(auto)).  done.
-  intros x xIn. done.
+Lemma RET_strict {A} : RET (fun (x : A) => False) ≃ fun x => False.
+  move: (@definitions.RET_strict) => RS.
+  unfold strict in RS.
+  rewrite RS.
+  reflexivity.
 Qed.
 
 Lemma BIND_strict {A}{B} : forall (k : P A -> P (Comp B)), BIND (fun x => False) k ≃ fun x => False.
@@ -688,16 +680,10 @@
 
 
 Definition tm_Id : tm := abs (var_b 0).
-Definition value_Id (w : Value) : Value := (w :: nil) ↦ c_multi (ret w :: nil).
-Definition comp_Id (w : Value) : Comp (list Value) := c_multi (ret (value_Id w) :: nil).
-
-
-<<<<<<< HEAD
-(*
-Lemma denot_Id {v} : c_multi ((singleton_fset v) ↦ c_multi (singleton_fset v :: nil)) ∈ denot tm_Id nil.
-=======
+Definition value_Id (w : Value) : Value := (singleton_fset w) ↦ c_multi (singleton_fset w :: nil).
+Definition comp_Id (w : Value) : Comp (fset Value) := c_multi (singleton_fset (value_Id w) :: nil).
+
 Lemma denot_Id {v} : comp_Id v ∈ denot tm_Id nil.
->>>>>>> 49f9deba
 Proof.
   pick fresh x.
   rewrite (denot_abs x); simpl; auto.
@@ -709,17 +695,11 @@
   repeat split. reflexivity.
   done.
   done.
-<<<<<<< HEAD
-Qed. *)
- 
-=======
-Qed.
->>>>>>> 49f9deba
-
-Definition ConsistentDenot : Comp (list Value) -> Comp (list Value) -> Prop :=
+Qed. 
+
+(* 
+Definition ConsistentDenot : Comp (fset Value) -> Comp (fset Value) -> Prop :=
    ConsistentComp (List.Forall2_any Consistent).
-
-Check c_map1.
 
 Lemma c_map : 
      forall (X1 X2 : list Value) (r1 r2 : Comp (list Value)), 
@@ -737,15 +717,6 @@
   intro h. 
   destruct x; try done.
   destruct l; try done.
-<<<<<<< HEAD
-  destruct l; try done.
-  destruct xIn.
-Admitted.
-(*  destruct f; try done.
-  specialize (H v ltac:(auto)).  done.
-  intros x xIn. done.
-Qed. *)
-=======
   destruct l0; try done.
   cbn in h. rewrite eq_dec_refl in h.
   move: h => [h0 h1].
@@ -769,8 +740,8 @@
   eapply cc_multi.
   econstructor; eauto.
 Admitted.
+*)
 (* Need a better definition of consistency??? *)
->>>>>>> 49f9deba
 
 
 (* A term with an unbound variable has no value. *)
@@ -786,31 +757,6 @@
   rewrite -> BIND_strict in h.
   done.
 Qed.  
-
-
-<<<<<<< HEAD
-(*
-Lemma denot_Id_inv : forall x ρ, x ∈ denot tm_Id ρ ->
-                          forall w,  Consistent x ((singleton_fset w) ↦ w).
-Proof.
-  intros x ρ.
-  unfold tm_Id. 
-  pick fresh y.
-  rewrite (denot_abs y); auto.
-  intro h. 
-  destruct x; try done.
-  move: h => [h0 [h1 h2]].
-  cbn in h0. rewrite eq_dec_refl in h0.
-  intros w.
-  destruct (dec_con x w). eauto.
-  eapply c_map1.
-  exists x. exists w.
-  
-  repeat split; eauto. 
-  unfold In. eauto.
-Qed.
-=======
->>>>>>> 49f9deba
 
 Definition tm_Delta : tm := abs (app (var_b 0) (var_b 0)).
 
@@ -882,19 +828,20 @@
 *)
 
 (* A term with an unbound variable has no value. *)
-(*
+
 Definition tm_Wrong : tm := app (var_b 1) (var_b 0).
 
-(*
-Lemma denot_Wrong : v_wrong ∈ denot tm_Wrong nil.
-Proof.
+Lemma denot_Wrong : forall v, not (v ∈ denot tm_Wrong nil).
+Proof.
+  intro v.
   unfold tm_Wrong.
   rewrite denot_app.
   repeat rewrite denot_var_b.
-  eapply FUNWRONG.
-  auto.
-Qed.  
-*)
+  rewrite -> RET_strict.
+  rewrite -> BIND_strict.
+  intro h.
+  done.
+Qed.
 
 
 
