(*

This section proves that the denotation function is monotonic and continuous.

Monotonicity

   Definition monotone (F : P Value -> P Value) : Set := 
      forall D1 D2, (D1 ⊆ D2) -> F D1 ⊆ F D2.

   Lemma denot_monotone_one : forall ρ t x, uniq ρ -> x `notin` dom ρ ->
    monotone (fun D => denot (t ^ x) (x ~ D ++ ρ)).

Continuity:

   A semantic function is continuous if any finite subset of any result of X
   can be produced by a finite and valid subset of X.

   [Alex notes: this is algebraicity, equivalent to continuity for this kind
   of model.  To produce a finite output you only need a finite input.]
   
   If our functions only concerned sets of values, then we might define
   continuous as:

        Definition continuous (F : P Value -> P Value) : Set := 
          forall (X : P Value) (E : Comp (list B)), 
             mem E ⊆ F X -> valid X -> 
                exists (D : list Value), 
                    (mem D ⊆ X) /\ ((mem E) ⊆ F (mem D)) /\ valid_mem D.

   However, our denotation function, used in the following lemma,

       Lemma denot_continuous_one { t ρ x } : valid_env ρ 
          -> x `notin` dom ρ
          -> continuous (fun D => denot (t ^ x) (x ~ D ++ ρ)).

   has type `P Value -> P (Comp (P Value))`.

   Furthermore, in showing that this function is continuous, we also need to
   reason about the continuity of the 'bind' operator.

Why continuous and monotone?
   
   The payoff for this section is a lemma for understanding how LAMBDA and
   APPLY interact.  The general lemma looks like this:

        Lemma Λ_APPLY_id { F X } : 
             continuous F -> monotone F -> valid X -> 
             (Λ F) ▩ X ≃ F X.

   With the above results, we can instantiate it to reason about the denotation
   function.

        Lemma Λ_denot_APPLY_id : forall t ρ x X, 
            valid X -> 
            valid_env ρ -> x `notin` dom ρ -> 
               ((Λ (fun D => denot (t ^ x) (x ~ D ++ ρ))) ▩ X) 
                 ≃ denot (t ^ x) (x ~ X ++ ρ).

 *)
Require Import Coq.Logic.FunctionalExtensionality.
Require Import Coq.Classes.RelationClasses.
Require Coq.Relations.Relation_Definitions.
Require Import Lia.

Require Export lc.tactics.
Require Import structures.Structures.

Require Import denot.definitions.
Require Import denot.denot.
Require Import denot.congruence_theory.
Require Import denot.valid_theory.

Import MonadNotation.
Open Scope monad_scope.
Import SetNotations.
Local Open Scope set_scope.
Import LCNotations.
Open Scope tm.

Import EnvNotations.

Ltac gather_atoms ::=
  let A := gather_atoms_with (fun x : vars => x) in
  let B := gather_atoms_with (fun x : var => {{ x }}) in
  let C := gather_atoms_with (fun x => fv_tm x) in
  let D := gather_atoms_with (fun x : list (atom * P Value) => dom x) in
  let E := gather_atoms_with (fun x : Rho => dom x) in
  constr:(A \u B \u C \u D \u E).



(* Definitions related to continuity 

   For every finite approximation of an output, 
   there is a finite approximation
   of an input.

   If the type is P Value, then the approx is list Value
   If the type is P (Comp (P Value)), then the approx is list (Comp (list Value))

*)

Definition continuous {A} (F : P Value -> P A) : Set :=
  forall X E, mem E ⊆ F X -> valid X 
         -> exists D, (mem D ⊆ X) /\ ((mem E) ⊆ F (mem D)) /\ valid_mem D.

Definition finite_env : Rho -> Type := Env.ForallT finite.

Definition continuous_In {A} (D:Rho -> P A) (ρ:Rho) (v:A) : Prop :=
  v ∈ D ρ -> exists ρ' , exists (pf : finite_env ρ'),  ρ' ⊆e ρ /\ (v ∈ D ρ').

Definition continuous_env {A} (D:Rho -> P A) (ρ:Rho) : Prop :=
  forall (v : A), continuous_In D ρ v.

Definition continuous_Sub {A} (D:Rho -> P A) (ρ:Rho) (V:fset A) : Prop :=
  mem V ⊆ D ρ -> 
  exists ρ', exists (pf : finite_env ρ'),
    ρ' ⊆e ρ  /\ (mem V ⊆ D ρ').


(* ----------------------------------------------------- *)

(* -- monotonicity WRT environments -- *)

(*  forall ρ ρ', ρ ⊆e ρ' -> denot t ρ ⊆ denot t ρ'. *)
Lemma denot_monotone {t}: 
  monotone_env (denot t).
Proof.
  unfold monotone_env.
  intros. 
  eapply Proper_sub_denot; auto.
Qed.

(* -- monotonicity WRT argument -- *)

(* denot-monotone-one *)
Lemma denot_monotone_one : forall ρ t x, 
    uniq ρ -> x `notin` dom ρ ->
    monotone (fun D => denot (t ^ x) (x ~ D ++ ρ)).
Proof. 
  intros.
  unfold monotone. 
  intros D1 D2 sub.
  eapply denot_monotone; simpl; auto.
  econstructor; eauto.
Qed.
  

Lemma RET_monotone_env {D: Rho -> (P Value)} : 
  monotone_env D -> 
  monotone_env (fun ρ => RET (D ρ)).
Proof.
  intros.
  intros ρ1 ρ2 S.
  specialize (H ρ1 ρ2 S).
  eapply RET_mono; auto.
Qed.

Lemma BIND_monotone_env {A B} 
  {D : Rho -> P (Comp (fset A))} 
  {K : Rho -> P A -> P (Comp B)} : 
  monotone_env D ->
  (forall v, monotone_env (fun ρ => K ρ v)) ->
  monotone_env (fun ρ => (BIND (D ρ) (K ρ))). 
Proof.
  intros mE mK. 
  intros ρ1 ρ2 S1.
  eapply BIND_mono. eapply mE; eauto.
  intros x. eapply mK. auto.
Qed.

Lemma CONS_monotone_env {D E} :
    monotone_env D 
  -> monotone_env E
  -> monotone_env (fun ρ => (CONS (D ρ) (E ρ))).
Proof. intros. intros ρ1 ρ2 S. eapply CONS_mono_sub; eauto. Qed.

Lemma CONST_monotone_env {A}{v : P A}: monotone_env (fun _ : Rho => v).
Proof. intros ρ1 ρ2 SUB. reflexivity. Qed.


(* ----------------------------------------------------- *)


(* Join environments *)

Lemma join_finite_env {ρ1 ρ2} : 
  same_scope ρ1 ρ2 
  -> finite_env ρ1
  -> finite_env ρ2
  -> finite_env (ρ1 ⊔e ρ2).
Proof.
  move: ρ2.
  induction ρ1 as [|[x1 v1] r1].
  all: intros ρ2 sc h1; destruct ρ2 as [|[x2 v2] r2]; intros h2; simpl; eauto.
  inversion h1; subst; clear h1.
  inversion h2; subst; clear h2.
  destruct (x1 == x2); subst.
  + econstructor; eauto. eapply IHr1; eauto. inversion sc. auto.
    rewrite sub_dom1; auto.
    destruct H3 as [E1 [s1 u1 ]].
    destruct H5 as [E2 [s2 u2 ]].
    exists (union_fset E1 E2).
    split.
    rewrite -> s1.
    rewrite -> s2.
    rewrite union_mem. reflexivity.
    eauto.
  + assert False. inversion sc. subst. done. done.
Qed.

Lemma join_lub {ρ ρ1 : Rho} :
  same_scope ρ1 ρ ->
  forall ρ2, same_scope ρ2 ρ ->
  ρ1 ⊆e ρ -> ρ2 ⊆e ρ -> (ρ1 ⊔e ρ2) ⊆e ρ.
Proof.
  intro SS1.
  induction SS1; intros ρ2 SS2; inversion SS2; subst.
  simpl. auto.
  intros.
  simpl.
  inversion H1. inversion H2. subst.
  rewrite eq_dec_refl.
  eapply Env.Forall2_cons; eauto.
  rewrite sub_dom1. auto.
  rewrite -> H21.
  rewrite -> H13.
  rewrite union_idem.
  reflexivity.
Qed.
  
Lemma join_sub_left {ρ1 ρ2 : Rho} : 
  same_scope ρ1 ρ2 ->
  ρ1 ⊆e (ρ1 ⊔e ρ2).
Proof.
  intros h.
  induction h; simpl; eauto.
  rewrite eq_dec_refl.
  econstructor; eauto. 
Qed.

Lemma join_sub_right {ρ1 ρ2 : Rho} : 
  same_scope ρ1 ρ2 ->
  ρ2 ⊆e (ρ1 ⊔e ρ2).
Proof.
  induction 1; simpl; eauto. 
  rewrite eq_dec_refl.
  econstructor; eauto. 
  erewrite Forall2_dom in H0; eauto.
Qed.

(* --------------------------------------- *)

(* Initial environment. *)

(* creates an environment that maps each variable x to a singleton 
   set of some element in ρ x *)
Definition initial_finite_env (ρ : Rho) (NE : valid_env ρ) : Rho.
  induction NE. exact nil.
  destruct f as [V _].
  exact (cons (x, ⌈ V ⌉) IHNE).
Defined.

Lemma initial_finite_dom : forall E NE, dom (initial_finite_env E NE) = dom E.
Proof.
  induction NE; simpl. auto.
  destruct f as [v w].  simpl. congruence.
Qed. 

#[export] Hint Rewrite initial_finite_dom : rewr_list.

Lemma finite_singleton : forall {B} (v : B), finite ⌈ v ⌉.
Proof. intros B v. exists (singleton_fset v).
       repeat split; eauto. done. 
Qed.

#[export] Hint Resolve finite_singleton : core. 


Lemma initial_fin (ρ : Rho) (NE : valid_env ρ) :
  finite_env (initial_finite_env ρ NE).
Proof.
  induction NE.
  simpl. econstructor.
  simpl. destruct f as [v w1 ].
  econstructor; eauto.
  rewrite initial_finite_dom. auto.
Qed.

#[global] Hint Resolve initial_fin : core. 


Lemma initial_fin_sub (ρ : Rho) (NE : valid_env ρ) :
  initial_finite_env ρ NE ⊆e ρ.
Proof.
  induction NE; simpl. econstructor.
  destruct f as [v fx].
  econstructor. auto.
  rewrite initial_finite_dom. auto.
  intros z y. inversion y. subst. unfold In. auto.
Qed.

#[global] Hint Resolve initial_fin_sub : core. 


(* single-env maps x to D and any other variable y to something in ρ y. *)
Definition single_env (x : atom) (D : P Value) (ρ : Rho) 
  (NE : valid_env ρ) : Rho :=
  update x D (initial_finite_env ρ NE).

  
Lemma single_fin { X x ρ NE } : 
  finite X ->
  finite_env (single_env x X ρ NE).
Proof.
  induction NE; intro FIN; unfold finite_env; eauto.
  unfold single_env; econstructor.
  unfold single_env. simpl. 
  destruct f as [v1 v2].
  destruct (x == x0) eqn:EQ.
  + subst. rewrite update_eq_var. 
    econstructor.
    eapply initial_fin. simpl_env. auto. auto.
  + rewrite update_neq_var; eauto.
    econstructor; eauto.
    eapply IHNE; eauto.
    simpl_env. auto.
Qed.

#[global] Hint Resolve single_fin : core. 


Lemma single_sub { ρ x V } :
  forall (NE : valid_env ρ),
    V ⊆ ρ ⋅ x 
  -> x `in` dom ρ
  -> (single_env x V ρ NE) ⊆e ρ.
Proof.
  intros NE.
  induction NE.
  all: intros vpe Indom. 
  + (* nil case *) auto. 
  + (* cons case *)
    unfold single_env in *.
    simpl. simpl_env in Indom.
    destruct f as [w h2]. simpl.
    simpl in vpe.
    destruct (x == x0).
    ++ subst. econstructor; eauto.
       simpl_env.  eauto.
    ++ econstructor; eauto. 
       eapply IHNE; eauto. fsetdec.
       simpl_env. auto.
Qed.

#[export] Hint Resolve single_sub : core. 


Lemma update_access : forall {x ρ NE X},
  x `in` dom ρ ->
  X ≃ (single_env x X ρ NE) ⋅ x.
Proof.
  intros.
  unfold single_env.
  move: NE.
  induction NE. fsetdec.
  simpl. destruct f as [w h2]. simpl.
  destruct (x == x0) eqn:EQ. subst. simpl.
  rewrite eq_dec_refl. reflexivity.
  simpl. rewrite EQ. eapply IHNE; auto. simpl in H. fsetdec.
Qed.  

(* v∈single[xv]x  *)
Lemma v_single_xvx {v x ρ NE} : 
  x `in` dom ρ ->
  v ∈ (single_env x ⌈ v ⌉ ρ NE ⋅ x).
Proof.
  unfold single_env.
  move: NE.
  induction NE; intro h. fsetdec.
  simpl. destruct f as [w h2]. simpl.
  destruct (x == x0) eqn:EQ. subst. simpl.
  rewrite eq_dec_refl. econstructor; eauto.
  simpl. rewrite EQ. simpl in h. eapply IHNE; auto. fsetdec.
Qed.  

#[export] Hint Resolve v_single_xvx : core. 


(* --------------------------------------- *)
(* continuous-∈⇒⊆ *)

Lemma union_left_inv1 {A}{X Y Z: P A} : X ∪ Y ⊆ Z -> X ⊆ Z.
Admitted.

Lemma union_left_inv2 {A}{X Y Z: P A} : X ∪ Y ⊆ Z -> Y ⊆ Z.
Admitted.

#[export] Hint Resolve union_left_inv1 union_left_inv2 : core.

Lemma continuous_In_sub {A} (E : Rho -> (P A)) ρ (NE : valid_env ρ) :
   monotone_env E
   -> forall V, mem V ⊆ E ρ
   -> (forall v, v ∈ mem V -> continuous_In E ρ v)
   -> exists ρ', exists (pf : finite_env ρ') ,  ρ' ⊆e ρ /\ (mem V ⊆ E ρ').
Proof.
  intros me VS.
  eapply fset_induction with (f := VS).
  Unshelve. 3: exact VS.
  - move=> VE vcont.
    exists (initial_finite_env ρ NE).
    repeat split.
    eapply (initial_fin ρ NE).
    eapply initial_fin_sub; eauto. 
    done.
  - move=> a f IHVS VE vcont.
    rewrite union_mem in VE.
    destruct IHVS as [ ρ1 [ fρ1 [ ρ1ρ VEρ1 ]]]; eauto.
    move=> v vIn. eapply vcont. rewrite union_mem. eapply Union_intror. auto.
    destruct (vcont a) as [ρ2 [fρ2 [ρ2ρ VEρ2]]].
    rewrite union_mem. econstructor; eauto. rewrite mem_singleton_eq. eauto.
    eapply VE. econstructor; eauto. 
    rewrite mem_singleton_eq. eauto.
    exists (ρ1 ⊔e ρ2).
    have S1: same_scope ρ1 ρ. eapply Forall2_same_scope; eauto.
    have S2: same_scope ρ2 ρ. eapply Forall2_same_scope; eauto. 
    have SS: same_scope ρ1 ρ2. 
    { transitivity ρ; auto. symmetry; auto. }
    eexists. eapply join_finite_env; eauto.
    repeat split.
    + eapply join_lub; eauto.
    + intros d dm.
      rewrite union_mem in dm.
      rewrite mem_singleton_eq in dm.
      inversion dm; subst.
      eapply me. eapply join_sub_right; eauto. inversion H. subst. auto.
      eapply me. eapply join_sub_left; eauto. auto.
Qed.



(* --------------------------------------- *)

(* Operations are continuous in the environment *)

Lemma const_continuous_env {A} {v:P A}{ρ} : 
  valid_env ρ 
  -> continuous_env (fun _ : Rho => v) ρ.
Proof.
   intros NE.  unfold continuous_env, continuous_In.
   intros v1 vIn. 
   exists (initial_finite_env ρ NE); eexists; eauto.
Qed.

Lemma access_continuous_env { ρ x } : 
  valid_env ρ -> continuous_env (fun ρ0 : Rho => ρ0 ⋅ x) ρ.
Proof. 
  move=> NE v vIn.
  cbn in vIn.
  destruct (FSetDecideAuxiliary.dec_In x (dom ρ)).
  exists (single_env x ⌈ v ⌉ ρ NE).
  repeat split.
  eapply single_fin; eauto.
  eapply single_sub; auto.
  eapply v_single_xvx; eauto.
  exists (initial_finite_env ρ NE).
  rewrite access_fresh in vIn. auto. done.
Qed.



Lemma APPLY_continuous_env {D E ρ} :
  (valid_env ρ)
  -> continuous_env D ρ 
  -> continuous_env E ρ
  -> monotone_env D 
  -> monotone_env E
  -> continuous_env (fun ρ => (D ρ ▩ E ρ)) ρ.
Proof.  
  intros NE IHD IHE mD mE.
  intros w APP.
  inversion APP; subst.
  - destruct (IHD ( V ↦ w ) ltac:(auto)) as 
      [ ρ1 [ fρ1 [ ρ1ρ VwDp1 ]]].
    destruct 
      (continuous_In_sub E ρ NE mE V)
      as [ ρ2 [ fρ2 [ ρ2ρ VEp2 ]]]; eauto.
    have S1: same_scope ρ1 ρ. eapply Forall2_same_scope; eauto.
    have S2: same_scope ρ2 ρ. eapply Forall2_same_scope; eauto.
    have SS: same_scope ρ1 ρ2. { transitivity ρ; auto. symmetry; auto. }
    exists (ρ1 ⊔e ρ2).
    repeat split.
    -- eapply join_finite_env; eauto.
    -- eapply join_lub; eauto.
    -- have VwDp3 : ⌈ V ↦ w ⌉ ⊆ D (ρ1 ⊔e ρ2).
    { transitivity (D ρ1); auto. eapply mD. 
      eapply join_sub_left. auto. }
    have VEρ3 : mem V ⊆ E (ρ1 ⊔e ρ2).
    { transitivity (E ρ2); auto. eapply mE.
      eapply join_sub_right.  auto. }
    eapply BETA with (V:=V); auto.
  - destruct (IHD (v_list VS) ) as [ρ1 [F1 [h1 h2]]]; auto.
    destruct (IHE (v_nat k) ) as [ρ2 [F2 [h3 h4]]]; auto.
    have S1: same_scope ρ1 ρ. eapply Forall2_same_scope; eauto.
    have S2: same_scope ρ2 ρ. eapply Forall2_same_scope; eauto.
    have SS: same_scope ρ1 ρ2. { transitivity ρ; auto. symmetry; auto. }
    exists (ρ1 ⊔e ρ2).
    repeat split.
    -- eapply join_finite_env; eauto.    
    -- eapply join_lub; eauto.
    -- eapply PROJ with (VS := VS) (k:=k); eauto.
       eapply mD. eapply join_sub_left; auto. auto.
       eapply mE. eapply join_sub_right; auto. auto.
  - destruct (IHD x) as [ρ1 [F1 [h1 h2]]]; auto.
    eexists.
    eexists.
    eauto.
    split; eauto.
    eapply APPWRONG with (x:=x); auto.
  - destruct (IHE x) as [ρ2 [F1 [h1 h2]]]; auto.
    destruct (IHD (v_list VS)) as [ρ1 [F2 [h01 h02]]]; auto.
    have S1: same_scope ρ1 ρ. eapply Forall2_same_scope; eauto.
    have S2: same_scope ρ2 ρ. eapply Forall2_same_scope; eauto.
    have SS: same_scope ρ1 ρ2. { transitivity ρ; auto. symmetry; auto. }
    exists (ρ1 ⊔e ρ2).
    repeat split.
    -- eapply join_finite_env; eauto.    
    -- eapply join_lub; eauto.
    -- eapply PROJWRONG with (VS := VS); eauto.
    eapply mD. eapply join_sub_left; auto. auto.
    eapply mE. eapply join_sub_right; auto. auto.
Qed.

(* Algebraicity.  
   Only need finite information from the environment.
*)

Lemma LAMBDA_continuous_env {E ρ x} {NE : valid_env ρ} :
    x `notin` dom ρ
  -> (forall V, valid_mem V -> continuous_env E (x ~ mem V ++ ρ))
  -> monotone_env E
  -> continuous_env (fun ρ => Λ (fun D => E (x ~ D ++ ρ))) ρ.
Proof.
  intros Fr IH mE.
  intros v vIn.
  destruct v; try done.
  - (* v is l ↦ c *)
    move: vIn => [ wEVρ NW ]. 
    have VV: valid_mem f. unfold valid_mem. eauto.
    have NEx: valid_env (x ~ mem f ++ ρ). econstructor; eauto.

    specialize (IH f ltac:(eauto) c wEVρ).
    destruct IH as [ρ' [F' [S' h']]].
    inversion S'. subst. inversion F'. subst.
    exists E1. eexists. eauto.
    repeat split; auto.
    eapply mE. 2 : eapply h'.
    econstructor; eauto. eapply Reflexive_sub_env. eapply Forall2_uniq1; eauto.
  - exists (initial_finite_env ρ NE).
    repeat split; eauto.
Qed.



Lemma CONS_continuous_env {D E ρ} :
    continuous_env D ρ 
  -> continuous_env E ρ
  -> monotone_env D 
  -> monotone_env E
  -> continuous_env (fun ρ => (CONS (D ρ) (E ρ))) ρ.
Proof.  
  intros IHD IHE mD mE.
  intros v vIn.
  destruct v; cbn in vIn; try done.
  destruct l; cbn in vIn; try done. 
  move: vIn => [vIn lIn].
  destruct (IHD v vIn) as 
      [ ρ1 [ fρ1 [ ρ1ρ VwDp1 ]]].
  destruct (IHE (v_list l) lIn) as
      [ ρ2 [ fρ2 [ ρ2ρ VwDp2 ]]].
  have S1: same_scope ρ1 ρ. eapply Forall2_same_scope; eauto.
  have S2: same_scope ρ2 ρ. eapply Forall2_same_scope; eauto.
  have SS: same_scope ρ1 ρ2. { transitivity ρ; auto. symmetry; auto. }
  exists (ρ1 ⊔e ρ2).
    repeat split.
  - eapply join_finite_env; eauto.
  - eapply join_lub; eauto.
  - eapply mD. instantiate (1:= ρ1). 
    eapply join_sub_left; eauto. auto.
  - eapply mE. instantiate (1:= ρ2).
    eapply join_sub_right; eauto. auto.
Qed. 

Lemma ONE_continuous_env {D ρ} : 
  continuous_env D ρ ->
  monotone_env D ->
  continuous_env (fun ρ => ONE (D ρ)) ρ.
Proof.
  intros IHD mD.
  intros v vIn.
  unfold ONE in vIn.
  destruct vIn as [V [l  [mIn hl]]].
  destruct (IHD _ mIn) as    [ ρ1 [ fρ1 [ ρ1ρ VwDp1 ]]].
  exists ρ1 . exists fρ1 . split. auto. 
  exists V. exists l. auto.
Qed.

Lemma ALL_continuous_env {D ρ} : 
  continuous_env D ρ ->
  monotone_env D ->
  continuous_env (fun ρ => ALL (D ρ)) ρ.
Proof.
  intros IHD mD.
  intros v vIn.
  unfold ALL in vIn.
  destruct v; try done. cbn in vIn.
  destruct (IHD _ vIn) as    [ ρ1 [ fρ1 [ ρ1ρ VwDp1 ]]].
  exists ρ1 . exists fρ1 . split. auto. 
  unfold ALL. cbn. auto.
Qed.

Lemma CHOICE_continuous_env {D E ρ} : 
  continuous_env D ρ 
  -> continuous_env E ρ
  -> monotone_env D 
  -> monotone_env E
  -> continuous_env (fun ρ => (CHOICE (D ρ) (E ρ))) ρ.
Proof.  
  intros IHD IHE mD mE.
  intros v vIn.
  unfold CHOICE in vIn.
  destruct v; try done.
  cbn in vIn.
  destruct vIn as [l1 [l2 [-> [h1 h2]]]].
  destruct (IHD _ h1) as 
      [ ρ1 [ fρ1 [ ρ1ρ VwDp1 ]]].
  destruct (IHE _ h2) as
      [ ρ2 [ fρ2 [ ρ2ρ VwDp2 ]]].
  have S1: same_scope ρ1 ρ. eapply Forall2_same_scope; eauto.
  have S2: same_scope ρ2 ρ. eapply Forall2_same_scope; eauto.
  have SS: same_scope ρ1 ρ2. { transitivity ρ; auto. symmetry; auto. }
  exists (ρ1 ⊔e ρ2).
    repeat split.
  - eapply join_finite_env; eauto.
  - eapply join_lub; eauto.
  - exists l1. exists l2. 
    repeat split; eauto.
    eapply mD. instantiate (1:= ρ1). 
    eapply join_sub_left; eauto. auto.
    eapply mE. instantiate (1:= ρ2). 
    eapply join_sub_right; eauto. auto.
Qed. 


Lemma UNIFY_continuous_env {D E ρ} : 
  valid_env ρ
  -> continuous_env D ρ 
  -> continuous_env E ρ
  -> monotone_env D 
  -> monotone_env E
  -> continuous_env (fun ρ => (UNIFY (D ρ) (E ρ))) ρ.
Proof.  
  intros VE IHD IHE mD mE.
  intros v vIn.
  unfold UNIFY in vIn.
  destruct v; try done.
  destruct l; try done.
  + cbn in vIn.
    unfold InconsistentSets in vIn.
    destruct vIn as [x [y [h1 [h2 W]]]].
    destruct (IHD _ h1) as 
      [ ρ1 [ fρ1 [ ρ1ρ VwDp1 ]]].
  destruct (IHE _ h2) as
      [ ρ2 [ fρ2 [ ρ2ρ VwDp2 ]]].
  have S1: same_scope ρ1 ρ. eapply Forall2_same_scope; eauto.
  have S2: same_scope ρ2 ρ. eapply Forall2_same_scope; eauto.
  have SS: same_scope ρ1 ρ2. { transitivity ρ; auto. symmetry; auto. }
  exists (ρ1 ⊔e ρ2).
    repeat split.
  - eapply join_finite_env; eauto.
  - eapply join_lub; eauto.
  - cbn.
    exists x. exists y.
    repeat split; eauto.
    eapply mD. instantiate (1:= ρ1). 
    eapply join_sub_left; eauto. auto.
    eapply mE. instantiate (1:= ρ2). 
    eapply join_sub_right; eauto. auto.
  +
  destruct l; try done.
  cbn in vIn.
  destruct vIn as [l1 [l2 [-> [NE1 [NE2 [h1 [h2 h3]]]]]]].
  destruct (continuous_In_sub _ _ VE mD _ h1) as 
      [ ρ1 [ fρ1 [ ρ1ρ VwDp1 ]]].
  { unfold continuous_In.
    intros v I1 I2.
    eapply IHD. auto. }
  destruct (continuous_In_sub _ _ VE mE _ h2) as
      [ ρ2 [ fρ2 [ ρ2ρ VwDp2 ]]].
  { unfold continuous_In.
    intros v I1 I2.
    eapply IHE. auto. }

  have S1: same_scope ρ1 ρ. eapply Forall2_same_scope; eauto.
  have S2: same_scope ρ2 ρ. eapply Forall2_same_scope; eauto.
  have SS: same_scope ρ1 ρ2. { transitivity ρ; auto. symmetry; auto. }
  exists (ρ1 ⊔e ρ2).
    repeat split.
  - eapply join_finite_env; eauto.
  - eapply join_lub; eauto.
  - exists l1. exists l2. 
    repeat split; eauto.
    move: (mD ρ1 (ρ1 ⊔e ρ2)) => SS1.
    rewrite <- SS1. auto.
    eapply join_sub_left; eauto. auto.
    move: (mE ρ2 (ρ1 ⊔e ρ2)) => SS2.
    rewrite <- SS2. auto.
    eapply join_sub_right; eauto. 
Qed. 



(* ------------------------------------------------------- *)

Lemma RET_continuous_env {D: Rho -> (P Value)}{ρ} : 
  valid_env ρ ->
  continuous_env D ρ ->
  monotone_env D ->
  continuous_env (fun ρ => RET (D ρ)) ρ.
Proof.
  intros VE IHD mD.
  intros c cIn.
  destruct c; try done.
  destruct l; try done.
  destruct l; try done.
  cbn in cIn. destruct cIn.
  have lemma: (exists ρ', exists _ : finite_env ρ', ρ' ⊆e ρ /\ ((mem f) ⊆ D ρ')).
  { 
    eapply continuous_In_sub; eauto.
  }
  destruct lemma as [ρ' [F' [S' h]]]. 
  exists ρ'. exists F'.
  split; auto.
  split; auto.
Qed.  

Lemma BIND_continuous_env {A B} 
  {D : Rho -> P (Comp (fset A))} 
  {K : Rho -> P A -> P (Comp B)} {ρ}: 
  valid_env ρ -> 
  continuous_env D ρ ->
  monotone_env D ->
  (forall v, continuous_env (fun ρ => K ρ v) ρ) ->
  (forall v, monotone_env (fun ρ => K ρ v)) ->
  continuous_env (fun ρ => (BIND (D ρ) (K ρ))) ρ. 
Proof.
  intros NE IHD mD IHK mK.
  intros c cIn.
  destruct cIn as [u [k [uIn [h1 h2]]]].
  destruct (IHD u uIn) as [ ρ1 [F1 [S1 uIn1]]].
  destruct u.
  + simpl in h1.
    subst.
    exists ρ1. exists F1. split; auto.
    cbn. unfold BIND.
    exists c_wrong. exists k.
    repeat split. eapply uIn1.
    intros a aIn. inversion aIn.
  + have lemma :
      forall l, 
         (forall a : fset A, Comp_In a (c_multi l) -> K ρ (mem a) (k a)) -> 
         exists ρ', exists (_ : finite_env ρ'), 
           ρ' ⊆e ρ /\
           (forall a : fset A, Comp_In a (c_multi l) -> K ρ' (mem a) (k a)).
    { clear uIn ρ1 F1 S1 uIn1 l h1 h2.
      induction l; intros h2.
      ++ exists (initial_finite_env ρ NE). eexists; repeat split; eauto.
         intros a inA. simpl in inA. done.
      ++ destruct IHl 
          as [ρ2 [F2 [S2 uIn2]]].
          { intros x xIn. apply h2. simpl. simpl in xIn. right.  auto. }
          move: (h2 a ltac:(econstructor; eauto)) => Ka.
          destruct (IHK (mem a) _ Ka) as
            [ρ1 [F1 [S1 uIn1]]].
          have SS1: same_scope ρ1 ρ. eapply Forall2_same_scope; eauto.
          have SS2: same_scope ρ2 ρ. eapply Forall2_same_scope; eauto.
          have SS: same_scope ρ1 ρ2. { transitivity ρ; auto. symmetry; auto. }
          exists (ρ1 ⊔e ρ2).
          repeat split.
          - eapply join_finite_env; eauto.    
          - eapply join_lub; eauto.
          - intros x xIn. simpl in xIn. destruct xIn. 
            subst. eapply (mK (mem x)); try eassumption. eapply join_sub_left; auto.
            eapply (mK (mem x)). 2: { eapply uIn2; eauto. }
            eapply join_sub_right; eauto.
    }
    destruct (lemma l h2) as 
      [ρ2 [F2 [S2 In2]]]. clear lemma.
    have SS1: same_scope ρ1 ρ. eapply Forall2_same_scope; eauto.
    have SS2: same_scope ρ2 ρ. eapply Forall2_same_scope; eauto.
    have SS: same_scope ρ1 ρ2. { transitivity ρ; auto. symmetry; auto. }
    exists (ρ1 ⊔e ρ2).
    repeat split.
    - eapply join_finite_env; eauto.    
    - eapply join_lub; eauto.
    - exists (c_multi l). exists k.
    repeat split; eauto.
    eapply mD; try eassumption. eapply join_sub_left; auto.
    intros a aIn.
    eapply (mK (mem a)). 2: { eapply In2; eauto. }
    eapply join_sub_right; eauto.
Qed.                 



(* ---------------- Denotation is continuous ----------------- *)

(* ⟦⟧-continuous *)
Lemma denot_continuous_env {t} : forall ρ,
    valid_env ρ
  -> continuous_env (denot t) ρ.
Proof.
  eapply tm_induction with (t := t);
  [move=>i|move=>x|move=>t1 t2 IH1 IH2|move=> t' IH|move=>k| | | move=> t1 t2 IH1 IH2 | 
  | move=> t1 t2 IH1 IH2
  | move=> t' IH
  | move=> t1 t2 IH1 IH2 |  move=> t1 t2 IH1 IH2 
  | move=> t1 IH1 
  | move=> t1 IH1 ].
  all: intros ρ NE.
  all: intros c cIn.
  all: autorewrite with denot in cIn.

  all: try solve [destruct c; try done].  

  all: try solve [ exists (initial_finite_env ρ NE); eexists; eauto].

  + destruct c; try done.  
    destruct l as [|V l]; try done. 
    destruct l; try done.
    eapply RET_continuous_env; eauto.
    ++ eapply access_continuous_env; eauto.
    ++ eapply (@monotone_env_denot_val (var_f x)). 

  + (* application case *)
    specialize (IH1 _ NE).
    specialize (IH2 _ NE).
    have C1: forall v1 v2, continuous_env (fun ρ => v1 ▩ v2) ρ.
    { 
      intros. unfold continuous_env, continuous_In.
      intros c1 c1In.
      eapply (@APPLY_continuous_env (fun ρ => v1) (fun ρ => v2)); 
        eauto using const_continuous_env, CONST_monotone_env.
    } 
    have C2: forall v1,
        continuous_env (fun ρ => BIND (denot t2 ρ) (fun v2 : P Value => v1 ▩ v2)) ρ.
    { 
      intros v1.
      eapply (BIND_continuous_env NE IH2 ltac:
                (eapply denot_monotone; eauto) (C1 v1));
        eauto using CONST_monotone_env.
    } 
   edestruct (BIND_continuous_env NE IH1 ltac:(eapply denot_monotone; eauto) C2) as 
     [ ρ' [F' [S' In']]].
   2: eapply cIn.
   intros v.  
   eapply BIND_monotone_env.
   eapply denot_monotone. 
   intros x. eauto using CONST_monotone_env.
   exists ρ'. exists F'. repeat split. auto.
   autorewrite with denot.
   auto.
  + pick fresh x.
    rewrite (denot_abs x) in cIn. fsetdec.

    remember (fun ρ => 
                Λ (fun D : P Value => denot (t' ^ x) (x ~ D ++ ρ))) 
              as D.
    have CE: (continuous_env D ρ). 
    {
      subst D. eapply LAMBDA_continuous_env; eauto.
      Unshelve. 2: { eauto.  }
      eapply denot_monotone.
    }
    destruct c; try done.
    destruct l; try done.
    destruct l; try done.
    cbn in cIn.
    destruct cIn as [cIn LV].
    (* This replicates part of continuous-∈-sub, but is necessary
       because we cannot show that D is monotonic in the environment.
       It is only monotonic in environments that don't mention x.
     *)
    have lemma: (exists ρ', exists _ : finite_env ρ', ρ' ⊆e ρ /\ ((mem f) ⊆ D ρ')).
    { 
      clear LV. move: cIn.
      eapply fset_induction with (f := f). Unshelve. 3: exact f. 
      - move=> cIn. exists (initial_finite_env ρ NE).
        repeat split.
        eapply (initial_fin ρ NE).
        eapply initial_fin_sub; eauto. 
        done.
      - move=> a f0 IHf cIn.
        rewrite union_mem in cIn.
        rewrite mem_singleton_eq in cIn.
        destruct (CE a) as [ρ1 [F1 [S1 h1]]].
        specialize (cIn a  ltac:(econstructor; eauto)).  subst D. auto.
        destruct IHf as [ρ2 [F2 [S2 h2]]].
        intros y yIn. eapply cIn; eauto. right. auto.
        have SS1: same_scope ρ1 ρ. eapply Forall2_same_scope; eauto. 
        have SS2: same_scope ρ2 ρ. eapply Forall2_same_scope; eauto.
        have SS: same_scope ρ1 ρ2. { transitivity ρ; auto. symmetry; auto. }
        exists (ρ1 ⊔e ρ2).
        repeat split.
        eapply join_finite_env; eauto.    
        eapply join_lub; eauto.
        subst D.
        intros y yIn.
        rewrite union_mem in yIn.
        rewrite mem_singleton_eq in yIn.
        destruct yIn. inversion H. subst.
        + eapply Λ_ext_sub. 2: eapply h1.
        intros X VX. simpl.
        eapply denot_monotone.
        constructor; eauto.
        eapply join_sub_left; eauto.
        erewrite -> Forall2_dom. 2: eapply SS1. fsetdec.
        reflexivity.
        + specialize (h2 x0 H).
        eapply Λ_ext_sub. 2: eapply h2.
        intros X VX. simpl.
        eapply denot_monotone.
        constructor; eauto.
        eapply join_sub_right; eauto.
        erewrite -> Forall2_dom. 2: eapply SS2. fsetdec.
        reflexivity.
    }
    destruct lemma as [ρ' [F' [S' h']]].
    exists ρ'. exists F'. split; auto.
    rewrite (denot_abs x); auto. 
    rewrite (@Forall2_dom _ Included ρ' ρ); auto.
    cbn. subst D. 
    split; auto. 
  + (* CONS *)
    specialize (IH1 _ NE).
    specialize (IH2 _ NE).
    have C1: forall v1 v2, continuous_env (fun ρ => RET (CONS v1 v2)) ρ.
    { 
      intros. unfold continuous_env, continuous_In.
      intros c1 c1In.
      eapply RET_continuous_env; eauto.
      intros u uIn.
      eapply CONS_continuous_env; eauto
        using const_continuous_env, CONST_monotone_env.
      eapply CONS_monotone_env; eauto using CONST_monotone_env.
    } 
    have C2: forall v1,
        continuous_env (fun ρ => BIND (denot t2 ρ) (fun v2 : P Value => RET (CONS v1 v2))) ρ.
    { 
      intros v1.
      eapply (BIND_continuous_env NE IH2 ltac:
                (eapply denot_monotone; eauto) (C1 v1)); eauto using CONST_monotone_env.
    } 
   edestruct (BIND_continuous_env NE IH1 ltac:(eapply denot_monotone; eauto) C2) as 
     [ ρ' [F' [S' In']]].
   2: eapply cIn.
   intros v ρ1 ρ2 S.    
   eapply BIND_mono. 
   eapply denot_monotone; auto.
   intros x. reflexivity.
   exists ρ'. exists F'. repeat split. auto.
   autorewrite with denot.
   auto.
<<<<<<< HEAD
Qed.
=======
  + (* CHOICE *)
     specialize (IH1 _ NE).
     specialize (IH2 _ NE).
     edestruct (CHOICE_continuous_env IH1 IH2) as [ ρ' [F' [S' In']]].
     eapply denot_monotone; auto.
     eapply denot_monotone; auto.
     eauto.
     exists ρ'. exists F'. repeat split. auto.
     autorewrite with denot. auto.
  + (* ex *)
    pick fresh x.
    rewrite (denot_ex x) in cIn. fsetdec.
    specialize (IH x ltac:(auto) _ NE).
    admit.
  + (* SEQ *)
     specialize (IH1 _ NE).
     specialize (IH2 _ NE).
     admit.
  + (* UNIFY *)
     specialize (IH1 _ NE).
     specialize (IH2 _ NE).
     admit.
  + (* ONE *)
    specialize (IH1 _ NE).
    admit.
  + (* ALL *)
    admit.
Unshelve.
eapply NE.
Admitted.
>>>>>>> 49f9deba

(* ⟦⟧-continuous-⊆ *) 
Lemma generic_continuous_sub {A}{ρ}{F : Rho -> P A} : 
    continuous_env F ρ 
  -> monotone_env F
  -> valid_env ρ
  -> forall V, mem V ⊆ F ρ
  -> exists ρ', exists (pf : finite_env ρ'),
        ρ' ⊆e ρ  /\  (mem V ⊆ F ρ').
Proof.
  intros Fcont Fmono NE_ρ V VinEρ.
  eapply continuous_In_sub; eauto.
Qed.


(* ⟦⟧-continuous-⊆ *) 
Lemma denot_continuous_sub {ρ t} : 
  valid_env ρ
  -> forall V, mem V ⊆ denot t ρ
  -> exists ρ', exists (pf : finite_env ρ'),
        ρ' ⊆e ρ  /\  (mem V ⊆ denot t ρ').
Proof.
  intros NE_ρ V VinEρ.
  eapply generic_continuous_sub;
    eauto using denot_continuous_env, denot_monotone.
Qed.


(* ⟦⟧-continuous-one *)
Lemma denot_continuous_one { t ρ x } :
  valid_env ρ 
  -> x `notin` dom ρ 
  -> continuous (fun D => denot (t ^ x) (x ~ D ++ ρ)).
Proof.
  intros NE_ρ Fr.
  intros X E E_sub_denot NE_X.
  edestruct (@denot_continuous_sub (x ~ X ++ ρ)) as 
    [ρ' [pf [h1 h2]]]. 3: eauto.
  + eapply extend_valid_env; eauto.
  + eauto.
  + inversion h1. subst. inversion pf. subst.
    move: H6 => [D [S NN]].
    exists D. split.
    rewrite <- S. auto.
    split. 
    have SUB: Env.Forall2 Included 
                (x ~ a1 ++ E1) (x ~ mem D ++ ρ).
    econstructor; eauto. 
    rewrite <- S. reflexivity.
    rewrite <- SUB. eapply h2. 
    eapply valid_sub_valid_mem; eauto. rewrite <- S. auto. 
Qed.

(*  Abstraction followed by Application is the identity ------------------------------------------------------ *)

(* Λ-▪-id *)
Lemma Λ_APPLY_id { F X } :
  continuous F -> monotone F -> valid X
  -> (Λ F) ▩ X ≃ F X.
Proof. 
  intros Fcont Fmono NEX.
  split.
  + intros w APP. inversion APP; subst.
    - cbn in H. destruct H as [h1 h2].
      specialize (Fmono (mem V) X ltac:(auto)).
      eauto.
    - cbn in H. try done.
    - destruct x; try done.
    - destruct x; try done.
  + intros w wInFX.

    have M: mem (singleton_fset w) ⊆ F X. 
    { intros d y. inversion y; subst. auto. done. }

    move: (Fcont X (singleton_fset w) M NEX) => 
    [ D [ DltX [ wInFD NED ]]].

    eapply BETA with (V:=D); eauto.
    repeat split; eauto.
Qed.


(* Λ⟦⟧-▪-id *)
Lemma Λ_denot_APPLY_id :
  forall t ρ x X,
    valid X
    -> valid_env ρ
    -> x `notin` dom ρ 
    -> ((Λ (fun D => denot (t ^ x) (x ~ D ++ ρ))) ▩ X) ≃
      denot (t ^ x) (x ~ X ++ ρ).
Proof.
  intros.
  move: (@Λ_APPLY_id (fun D => denot (t ^ x) (x ~ D ++ ρ)) X) => h.
  eapply h; auto.
  +  (* continuity *)
    eapply denot_continuous_one; auto.
  + eapply denot_monotone_one; auto.
    eapply ForallT_uniq; eauto.
Qed.

(* --------------------------------------------------- *)
(* CHOICE / FAIL is a monoid *)

<<<<<<< HEAD
Lemma choose_fail_left1 (c : P (Comp (fset Value))) : CHOOSE FAIL c ⊆ c.
=======
Lemma choose_fail_left1 (c : P (Comp (list Value))) : CHOICE FAIL c ⊆ c.
>>>>>>> 49f9deba
Proof.
  intros x xIn.
  destruct x; try done.
  cbn in xIn.
  destruct xIn as [l1 [l2 [-> [h1 h2]]]].
  cbv in h1. inversion h1. cbn. auto.
Qed.

Lemma choose_fail_left2 (c : P (Comp (fset Value))) : 
  not (c_wrong ∈ c) ->
  c ⊆ CHOICE FAIL c.
Proof.
  intros NW x xIn.
  destruct x; try done.
  cbn.
  exists nil. exists l.
  repeat split.  auto.
Qed.

Lemma choose_fail_left (c : P (Comp (fset Value))) : 
  not (c_wrong ∈ c) ->  
  CHOICE FAIL c ≃ c.
Proof.
  intros. split. eapply choose_fail_left1; eauto. eapply choose_fail_left2; eauto. Qed.

<<<<<<< HEAD
Lemma choose_fail_right1 (c : P (Comp (fset Value))) : CHOOSE c FAIL ⊆ c.
=======
Lemma choose_fail_right1 (c : P (Comp (list Value))) : CHOICE c FAIL ⊆ c.
>>>>>>> 49f9deba
  intros x xIn.
  destruct x; try done.
  cbn in xIn.
  destruct xIn as [l1 [l2 [-> [h1 h2]]]].
  cbv in h2. inversion h2. rewrite app_nil_r. auto.
Qed.

Lemma choose_fail_right2 (c : P (Comp (fset Value))) : 
  not (c_wrong ∈ c) ->
  c ⊆ CHOICE c FAIL.
Proof.
  intros NW x xIn.
  destruct x; try done.
  cbn.
  exists l. exists nil. 
  repeat split. rewrite app_nil_r. auto. auto.
Qed.

Lemma choose_fail_right (c : P (Comp (fset Value))) : 
  not (c_wrong ∈ c) ->  
  CHOICE c FAIL ≃ c.
Proof.
  intros. split. eapply choose_fail_right1; eauto. eapply choose_fail_right2; eauto. Qed.

<<<<<<< HEAD
Lemma choose_assoc1 (c1 c2 c3 : P (Comp (fset Value))) : 
  CHOOSE c1 (CHOOSE c2 c3) ⊆ CHOOSE (CHOOSE c1 c2) c3.
=======
Lemma choose_assoc1 (c1 c2 c3 : P (Comp (list Value))) : 
  CHOICE c1 (CHOICE c2 c3) ⊆ CHOICE (CHOICE c1 c2) c3.
>>>>>>> 49f9deba
Proof.
  intros x xIn.
  destruct x; try done.
  cbn in xIn.
  destruct xIn as [l1 [l2' [-> [h1 h2]]]].
  destruct h2 as [l2 [l3 [-> [h3 h4]]]].
  exists (l1 ++ l2). exists l3.
  repeat split; eauto.
  exists l1. exists l2. split; eauto.
Qed.

<<<<<<< HEAD
Lemma choose_assoc2 (c1 c2 c3 : P (Comp (fset Value))) : 
  CHOOSE (CHOOSE c1 c2) c3 ⊆ CHOOSE c1 (CHOOSE c2 c3).
=======
Lemma choose_assoc2 (c1 c2 c3 : P (Comp (list Value))) : 
  CHOICE (CHOICE c1 c2) c3 ⊆ CHOICE c1 (CHOICE c2 c3).
>>>>>>> 49f9deba
Proof.
  intros x xIn.
  destruct x; try done.
  cbn in xIn.
  destruct xIn as [l1' [l3 [-> [h1 h2]]]].
  destruct h1 as [l1 [l2 [-> [h3 h4]]]].
  exists l1. exists (l2 ++ l3).
  repeat split; eauto.
  exists l2. exists l3. split; eauto.
Qed.


<<<<<<< HEAD
Lemma choose_assoc  (c1 c2 c3 : P (Comp (fset Value))) : CHOOSE (CHOOSE c1 c2) c3 ≃ CHOOSE c1 (CHOOSE c2 c3).
=======
Lemma choose_assoc  (c1 c2 c3 : P (Comp (list Value))) : CHOICE (CHOICE c1 c2) c3 ≃ CHOICE c1 (CHOICE c2 c3).
>>>>>>> 49f9deba
intros. split. eapply choose_assoc2; eauto. eapply choose_assoc1; eauto. Qed.

(*  RETURN followed by BIND applies ------------------- *)

Lemma bind_ret_Comp : forall {A B} (x : A) (k : A -> Comp B), 
    bind (ret x) k = k x.
Proof.
  intros.
  cbv.
  destruct (k x); auto.
  f_equal.
  eapply app_nil_r.
Qed. 

Lemma BIND_RET1 : forall {A B} (x : P A) (k : P A -> P (Comp (fset B))), 
    monotone k ->  
    BIND (RET x) k ⊆ k x.
Proof.
  intros A B x k MK. 
  unfold BIND, RET.
  repeat split.
  intros y.
  move =>[U [k0 [h2 [h3 h4]]]]. 
  subst.
  destruct U; try done.
  destruct l; try done.
  destruct l; try done.
  cbn.
  move: h2 => [h2 NL].
  specialize (h4 f ltac:(cbv;eauto)).
  rewrite append_Comp_nil.
  eapply MK; eauto.
Qed.

Lemma BIND_RET2 : forall {B} (x : P Value) (k : P Value -> P (Comp (fset B))), 
    monotone k -> 
    continuous k ->
    valid x ->
    k x ⊆ BIND (RET x) k.
Proof. 
  intros B x k km kc vx.
  unfold continuous in kc. 
  unfold BIND, RET.
  intros y yIn.
  unfold Ensembles.In.
  have M: mem (singleton_fset y) ⊆ k x. intros z zIn.
  { destruct zIn; try done. subst. auto. }
  move: (kc x (singleton_fset y) M vx) => [D [S1 [S2 VD]]].
  exists (c_multi (D :: nil)).
  exists (fun _ => y).
  repeat split. 
  - eapply S1.
  - eauto.
  - cbn.
    destruct y; auto. 
    cbn. rewrite app_nil_r. auto.
  - intros v vIn.
    simpl in vIn. destruct vIn; try done.
    subst.
    eapply S2.
    rewrite mem_singleton_eq.
    eauto.
Qed.
  
Lemma BIND_RET : forall {B} (x : P Value) (k : P Value -> P (Comp (fset B))), 
    monotone k -> 
    continuous k ->
    valid x ->
    BIND (RET x) k ≃ k x.
Proof.
  intros.
  split.
  eapply BIND_RET1; eauto.
  eapply BIND_RET2; eauto.
Qed.


Lemma RET_BIND1 : forall {A B} (m : P (Comp (fset A))) (k : P A -> P (Comp (fset B))), 
    BIND m RET ⊆ m.
Proof.
  intros.
  unfold BIND, RET.
  intros y yIn.
  unfold Ensembles.In in yIn.
  move: yIn => [u1 [k1 [h1 [h2 h3]]]].
  destruct u1; cbn in h2.
  + subst. eauto.
  + subst. unfold concat_Comp.
    move: l h1 h3.
    induction l;
    move=> h1 h3.
    cbn. eauto.
    cbn.
    specialize (h3 a ltac:(simpl; eauto)).
    destruct (k1 a); try done.
    destruct l; try done. 
    destruct l0; try done.
    cbn.
Admitted.

(* -------------------------------------------------------- *)

Lemma ID_monotone {A} : monotone (fun x : P A => x).
Proof. intros x y S. auto. Qed.

Lemma ID_continuous : continuous (fun x : P Value => x).
Proof.
  unfold continuous.
  intros X E Ein VX.
  move: VX => [x xIn].
  have VM: valid_mem (union_fset (singleton_fset x) E).
  admit.
  exists (union_fset (singleton_fset x) E). repeat split; eauto.
  rewrite union_mem.
  intros y yIn. 
Admitted. (* more fset reasoning *)


Lemma CONST_monotone {A}{B} {V:P B} : monotone (fun x : P A => V).
Proof. intros x y S. reflexivity. Qed.

Lemma CONST_continuous {A}{V:P A} : continuous (fun x : P Value => V).
Proof.
  unfold continuous.
  intros X E Ein VX.
  move: VX => [x xIn].
  exists (singleton_fset x).
  repeat split; eauto.
Admitted.

Lemma APPLY_monotone {A}{D E : P A -> P Value} : 
    monotone D
  -> monotone E
  -> monotone (fun x => D x ▩ E x).
Proof.
  intros mD mE x y S.
  eapply APPLY_mono_sub; eauto.
Qed.

(* This is similar to APPLY_continuous_env. Maybe we can unify this reasoning??? *)
Lemma APPLY_continuous {D E : P Value -> P Value} :
    continuous D 
  -> continuous E
  -> monotone D 
  -> monotone E
  -> continuous (fun ρ => (D ρ ▩ E ρ)).
Proof.  
  intros IHD IHE mD mE.
  intros w F.
  eapply fset_induction with (f := F). Unshelve. 3: exact F.
  - move=> SUB VW. destruct VW as [v vIn].
    have VW : valid w. econstructor; eauto.
    destruct (IHD w empty_fset ltac:(cbv; done) VW) as [D1 [IS1 [OS1 V1]]].
    destruct (IHE w empty_fset ltac:(cbv; done) VW) as [D2 [IS2 [OS2 V2]]].
    exists (union_fset D1 D2).
    repeat split; eauto.
    rewrite union_mem.
    admit. (* mem empty_fset = emptyset *)
  - intros a f IHF SUB VW. 
    destruct IHF as [D1 [IS1 [OS1 V1]]].
    intros y yIn. eapply SUB. rewrite union_mem. right. auto. auto.
    have APP: a ∈ (D w ▩ E w). eapply SUB. rewrite union_mem. left. rewrite mem_singleton_eq.  auto. 
    inversion APP; subst.
    + unfold continuous in IHD.
      edestruct (IHD w (singleton_fset (V ↦ a)) ltac:(eauto) VW) as 
      [ D2 [ IS2 [ OS2 V2 ]]].
      edestruct (IHE w V ltac:(eauto) VW) as 
      [ D3 [ IS3 [ OS3 V3 ]]].
      exists (union_fset D1 (union_fset D2 D3)).
      repeat split; eauto.
      intros y yIn. 
      repeat rewrite union_mem.
      repeat rewrite union_mem in yIn.
      rewrite mem_singleton_eq in yIn.
      destruct yIn; subst.
      ++ inversion H2. subst.
         eapply BETA with (V := V); eauto.
         eapply mD with (D1 := mem D2).
         repeat rewrite union_mem.
         intros z zIn. right. left. auto.
         eauto.
         repeat rewrite union_mem.
         transitivity (E (mem D3)). auto.
         eapply mE. right. right. auto.
      ++ specialize (OS1 x H2). 
         eapply APPLY_mono_sub. 3: eapply OS1.
         eapply mD. intros z zIn. left. auto.
         eapply mE. intros z zIn. left. auto.
    + destruct (IHD w (singleton_fset (v_list VS))) as [D2 [IS2 [OS2 V2]]]; auto.
      destruct (IHE w (singleton_fset (v_nat k))) as [D3 [IS3 [OS3 V3]]]; auto.
      exists (union_fset D1 (union_fset D2 D3)).
      repeat split; eauto.
      intros y yIn. 
      repeat rewrite union_mem.
      repeat rewrite union_mem in yIn.
      rewrite mem_singleton_eq in yIn.
      destruct yIn.
      ++ inversion H2. subst. 
         eapply PROJ with (VS := VS) (k:= k); eauto.
         eapply mD with (D1 := mem D2); auto.
         intros z zIn. right. left. auto.
         eapply mE with (D1 := mem D3); auto.
         intros z zIn. right. right. auto.
      ++ specialize (OS1 x ltac:(eauto)).
         eapply APPLY_mono_sub. 3: eapply OS1.
         eapply mD. intros z zIn. left. auto.
         eapply mE. intros z zIn. left. auto.
    + destruct (IHD w (singleton_fset x)) as [D2 [IS2 [OS2 V2]]]; auto.
      exists (union_fset D1 D2).
      repeat split; eauto.
      repeat rewrite union_mem.
      repeat rewrite mem_singleton_eq.
      intros y yIn.
      destruct yIn; try inversion H1; subst.
      ++ eapply APPWRONG with (x:=x); auto.
         eapply mD with (D1 := mem D2); eauto.
      ++ specialize (OS1 x0 H1).
         eapply APPLY_mono_sub. 3: eapply OS1.
         eapply mD. intros z zIn. left. auto.
         eapply mE. intros z zIn. left. auto.
    + destruct (IHE w (singleton_fset x)) as [D2 [IS2 [OS2 V2]]]; auto.
      destruct (IHD w (singleton_fset (v_list VS))) as [D3 [IS3 [OS3 V3]]]; auto.
      exists (union_fset D1 (union_fset D2 D3)).
      repeat split; eauto.
      repeat rewrite union_mem.
      rewrite mem_singleton_eq.
      intros y yIn. 
      destruct yIn.
      ++ inversion H2. subst. 
         eapply PROJWRONG with (VS := VS); eauto.
         eapply mD with (D1 := mem D3). intros z zIn. right. right. auto.
         eauto.
         eapply mE with (D1 := mem D2). intros z zIn. right. left. auto. 
         eauto.
      ++ specialize (OS1 x0 H2).
         eapply APPLY_mono_sub. 3: eapply OS1.
         eapply mD. intros z zIn. left. auto.
         eapply mE. intros z zIn. left. auto.
Admitted.


Lemma CONS_monotone {A}{D E: P A -> P Value} :
    monotone D 
  -> monotone E
  -> monotone (fun ρ => CONS (D ρ) (E ρ)).
Proof. intros mD mE x y S. eapply CONS_mono_sub; eauto. Qed.
  

Lemma CONS_continuous {D E} :
    continuous D 
  -> continuous E
  -> monotone D 
  -> monotone E
  -> continuous (fun ρ => CONS (D ρ) (E ρ)).
Proof.
  intros IHD IHE mD mE.
  intros w F.
  eapply fset_induction with (f := F). Unshelve. 3: eauto.
  - move=> SUB VW. destruct VW as [v vIn].
    have VW : valid w. econstructor; eauto.
    destruct (IHD w empty_fset ltac:(cbv; done) VW) as [D1 [IS1 [OS1 V1]]].
    destruct (IHE w empty_fset ltac:(cbv; done) VW) as [D2 [IS2 [OS2 V2]]].
    exists (union_fset D1 D2).
    repeat split; eauto.
    cbv. done.
  - move=> a f IHF SUB VW. 
    rewrite union_mem in SUB. rewrite mem_singleton_eq in SUB.
    destruct IHF as [D1 [IS1 [OS1 V1]]]; auto.
    + intros y yIn. eapply SUB. right. auto.
    + have C: a ∈ CONS (D w)(E w). eapply SUB. left. auto.  
    destruct a; try done.
    destruct l; try done.
    move: C => [vIn lIn].
    destruct (IHD w (singleton_fset v) ltac:(auto) VW) as [D2 [IS2 [OS2 V2]]].
    destruct (IHE w (singleton_fset (v_list l)) ltac:(auto) VW) as [D3 [IS3 [OS3 V3]]].
    exists (union_fset D1 (union_fset D2 D3)).
    repeat rewrite union_mem.
    rewrite mem_singleton_eq.
    repeat split; eauto.
    ++ eapply union_left; eauto. eapply union_left; eauto.
    ++ repeat rewrite mem_singleton_eq in OS2, OS3. 
       intros y yIn.
       destruct yIn. 
       inversion H. subst.
       cbn. split.
       eapply mD with (D1 := mem D2); eauto.
       eapply mE. intros z zIn. right. right. eauto. eauto.
       eapply CONS_mono_sub. 3: eapply OS1; eauto.
       eapply mD. intros z zIn. left. auto.
       eapply mE. intros z zIn. left. auto.
Qed.

Lemma BIND_monotone {A B} 
  {D : P Value -> P (Comp (fset A))} 
  {K : P Value -> P A -> P (Comp B)}: 
  monotone D ->
  (forall v, monotone (fun x => K x v)) ->
  monotone (fun v => (BIND (D v) (K v))). 
Proof. 
  intros mD mK x y S.
  eapply BIND_mono; eauto. 
  intro z; eapply mK; auto.
Qed.
 
Lemma BIND_continuous {A B} 
  {D : P Value -> P (Comp (fset A))} 
  {K : P Value -> P A -> P (Comp B)}: 
  continuous D ->
  monotone D ->
  (forall v, continuous (fun x => K x v)) ->
  (forall v, monotone (fun x => K x v)) ->
  continuous (fun v => (BIND (D v) (K v))). 
Proof.
  intros IHD mD IHK mK.
  intros w F.
  eapply fset_induction with (f:= F). Unshelve. 3: eauto.
  - move=> SUB VW. destruct VW as [v vIn].
    have VW : valid w. econstructor; eauto.
    destruct (IHD w empty_fset ltac:(cbv; done) VW) as [D1 [IS1 [OS1 V1]]].
    exists D1.
    repeat split; eauto.
    cbv. done.
  - move=> a f IHF SUB VW. 
    rewrite union_mem in SUB.
    rewrite mem_singleton_eq in SUB.
    destruct IHF as [D1 [IS1 [OS1 V1]]]; auto.
    intros y yIn. eapply SUB. right. auto.
    have C: a ∈ BIND (D w)(K w). eapply SUB. left.  auto.
    destruct C as [u [k [uIn [h1 h2]]]].    
    unfold continuous in IHD.
    destruct (IHD w (singleton_fset u) ltac:(eauto) VW) as [D2 [IS2 [OS2 V2]]].
    rewrite mem_singleton_eq in OS2.
    destruct u.
    + simpl in h1. subst.
      exists (union_fset D1 D2).
      repeat rewrite union_mem.
      repeat rewrite mem_singleton_eq.
      repeat split; eauto.
      eapply union_left; auto.
      cbn.
      intros z zIn. 
      destruct zIn; try inversion H; subst.
      ++ exists c_wrong. exists k.
         repeat split.
         eapply mD. 2: eapply OS2; auto. eauto.
         intros x h. inversion h.
      ++ specialize (OS1 x H).
         eapply BIND_mono.
         3: eapply OS1.
         eapply mD. auto.
         intros x0 y yIn.
         eapply mK. 2: eapply yIn. auto.
    + have lemma:          
      forall l, 
         (forall a : fset A, Comp_In a (c_multi l) -> K w (mem a) (k a)) -> 
         exists D0, (mem D0 ⊆ w) /\
           (forall a : fset A, Comp_In a (c_multi l) -> K (mem D0) (mem a) (k a)) /\ valid_mem D0.
      { clear uIn D1 IS1 OS1 V1 h1 h2.
        induction l0; intros h2.
        ++ exists D2. 
           repeat split; eauto.
           intros a0 a0In.
           simpl in a0In. done.
        ++ destruct IHl0 as [D3 [IS3 [OS3 V3]]].
           { intros x xIn. apply h2. simpl. simpl in xIn. right. auto. }
           move: (h2 a0 ltac:(econstructor; eauto)) => Ka.
           unfold continuous in IHK.
           destruct (IHK (mem a0) w (singleton_fset (k a0)) ltac:(eauto) VW) as [D4 [IS4 [OS4 V4]]].
           exists (union_fset D2 (union_fset D3 D4)).
           repeat rewrite union_mem.
           repeat rewrite mem_singleton_eq in OS4.
           repeat split; eauto.
           eapply union_left; auto.  eapply union_left; auto.
           intros x xIn.           
           destruct xIn; subst.
           - eapply mK. 2: eapply OS4; eauto.
             right. right. auto.
           - eapply mK. 2: eapply OS3; eauto.
             right. left. auto.
      } 
      destruct (lemma l h2) as [D3 [IS3 [OS3 V3]]].
      exists (union_fset D1 (union_fset D2 D3)).
      repeat rewrite union_mem.
      rewrite mem_singleton_eq.
      repeat split; eauto.
      eapply union_left; auto.  eapply union_left; auto.
      intros y yIn. destruct yIn.
      ++ inversion H. subst a. inversion H. subst x.
         exists (c_multi l). exists k.
         repeat split; eauto.
         eapply mD. 2: eapply OS2; eauto. right. left. auto.
         intros x xIn.
         eapply (mK (mem x)). 2: eapply OS3; eauto.
         right. right. auto.
      ++ eapply BIND_mono. 3: eapply OS1; auto.
         eapply mD. left. auto.
         intros v z zIn. eapply mK. 2: eapply zIn. left. auto.
Qed.

Lemma RET_monotone  {A} {D : P Value -> P A } :
  monotone D -> monotone (fun v : P Value => RET (D v)).
Proof. intros mD x y S. eapply RET_mono; eauto. Qed.


Lemma RET_continuous {A} {D : P Value -> P A } :
  continuous D -> monotone D -> continuous (fun v : P Value => RET (D v)).
Proof.
  intros IHD mD.
  intros w F.
  eapply fset_induction with (f := F). Unshelve. 3: auto.
  - move=> SUB VW. 
    destruct VW as [v vIn].
    have VW : valid w. econstructor; eauto.
    destruct (IHD w empty_fset ltac:(cbv; done) VW) as [D1 [IS1 [OS1 V1]]].
    exists D1.
    repeat split; eauto.
    cbv. done.
  - move=> a f IHF. 
    repeat rewrite union_mem.
    move=> SUB VW.
    rewrite mem_singleton_eq in SUB.
    destruct IHF as [D1 [IS1 [OS1 V1]]]; auto.
    intros y yIn. eapply SUB. right. auto.
    have C: a ∈ RET (D w). eapply SUB. left.  auto.
    destruct a; try done.
    destruct l; try done.
    destruct l; try done.
    cbn in C.
    move: C => [C VL].
    unfold continuous in IHD.
    destruct (IHD w f0 ltac:(eauto) VW) as [D2 [IS2 [OS2 V2]]].
    exists (union_fset D1 D2).
    rewrite union_mem.
    rewrite mem_singleton_eq.
    repeat split; eauto.
    eapply union_left; eauto.
    intros y yIn. 
    destruct yIn.
    ++ inversion H.  subst.
       cbn. split; auto. intros z zIn. specialize (OS2 z zIn). 
       eapply mD. 2: eapply OS2. eauto.
    ++ specialize (OS1 x H).
       eapply RET_mono. 2: eapply OS1. auto.
Qed.

Ltac solve_continuous :=
  eauto using
   BIND_continuous,
   RET_continuous,
   CONS_continuous, 
   ID_continuous, 
   CONST_continuous,
   APPLY_continuous,
   ID_monotone,
   CONST_monotone,
   CONS_monotone,
   RET_monotone,
   BIND_monotone,
   APPLY_monotone.

Lemma RET_CONS_continuous1 {X} :
  continuous (fun v3 : P Value => RET (CONS v3 X)).
Proof.
  solve_continuous.
Qed.

Lemma RET_CONS_continuous2 {X} :
  continuous (fun v3 : P Value => RET (CONS X v3)).
Proof.
  solve_continuous.
Qed.  

Lemma BIND_CONS_continuous {X} :    
  continuous (fun v3 : P Value => BIND X (fun v4 : P Value => RET (CONS v3 v4))).
Proof.
  eapply BIND_continuous;
  solve_continuous.
Qed.<|MERGE_RESOLUTION|>--- conflicted
+++ resolved
@@ -599,10 +599,10 @@
   intros IHD mD.
   intros v vIn.
   unfold ONE in vIn.
-  destruct vIn as [V [l  [mIn hl]]].
+  destruct vIn as [l  mIn].
   destruct (IHD _ mIn) as    [ ρ1 [ fρ1 [ ρ1ρ VwDp1 ]]].
   exists ρ1 . exists fρ1 . split. auto. 
-  exists V. exists l. auto.
+  exists l. auto.
 Qed.
 
 Lemma ALL_continuous_env {D ρ} : 
@@ -971,9 +971,6 @@
    exists ρ'. exists F'. repeat split. auto.
    autorewrite with denot.
    auto.
-<<<<<<< HEAD
-Qed.
-=======
   + (* CHOICE *)
      specialize (IH1 _ NE).
      specialize (IH2 _ NE).
@@ -1001,10 +998,7 @@
     admit.
   + (* ALL *)
     admit.
-Unshelve.
-eapply NE.
 Admitted.
->>>>>>> 49f9deba
 
 (* ⟦⟧-continuous-⊆ *) 
 Lemma generic_continuous_sub {A}{ρ}{F : Rho -> P A} : 
@@ -1108,11 +1102,7 @@
 (* --------------------------------------------------- *)
 (* CHOICE / FAIL is a monoid *)
 
-<<<<<<< HEAD
-Lemma choose_fail_left1 (c : P (Comp (fset Value))) : CHOOSE FAIL c ⊆ c.
-=======
-Lemma choose_fail_left1 (c : P (Comp (list Value))) : CHOICE FAIL c ⊆ c.
->>>>>>> 49f9deba
+Lemma choose_fail_left1 (c : P (Comp (fset Value))) : CHOICE FAIL c ⊆ c.
 Proof.
   intros x xIn.
   destruct x; try done.
@@ -1138,11 +1128,7 @@
 Proof.
   intros. split. eapply choose_fail_left1; eauto. eapply choose_fail_left2; eauto. Qed.
 
-<<<<<<< HEAD
-Lemma choose_fail_right1 (c : P (Comp (fset Value))) : CHOOSE c FAIL ⊆ c.
-=======
-Lemma choose_fail_right1 (c : P (Comp (list Value))) : CHOICE c FAIL ⊆ c.
->>>>>>> 49f9deba
+Lemma choose_fail_right1 (c : P (Comp (fset Value))) : CHOICE c FAIL ⊆ c.
   intros x xIn.
   destruct x; try done.
   cbn in xIn.
@@ -1167,13 +1153,8 @@
 Proof.
   intros. split. eapply choose_fail_right1; eauto. eapply choose_fail_right2; eauto. Qed.
 
-<<<<<<< HEAD
 Lemma choose_assoc1 (c1 c2 c3 : P (Comp (fset Value))) : 
-  CHOOSE c1 (CHOOSE c2 c3) ⊆ CHOOSE (CHOOSE c1 c2) c3.
-=======
-Lemma choose_assoc1 (c1 c2 c3 : P (Comp (list Value))) : 
   CHOICE c1 (CHOICE c2 c3) ⊆ CHOICE (CHOICE c1 c2) c3.
->>>>>>> 49f9deba
 Proof.
   intros x xIn.
   destruct x; try done.
@@ -1185,13 +1166,9 @@
   exists l1. exists l2. split; eauto.
 Qed.
 
-<<<<<<< HEAD
+
 Lemma choose_assoc2 (c1 c2 c3 : P (Comp (fset Value))) : 
-  CHOOSE (CHOOSE c1 c2) c3 ⊆ CHOOSE c1 (CHOOSE c2 c3).
-=======
-Lemma choose_assoc2 (c1 c2 c3 : P (Comp (list Value))) : 
   CHOICE (CHOICE c1 c2) c3 ⊆ CHOICE c1 (CHOICE c2 c3).
->>>>>>> 49f9deba
 Proof.
   intros x xIn.
   destruct x; try done.
@@ -1203,12 +1180,7 @@
   exists l2. exists l3. split; eauto.
 Qed.
 
-
-<<<<<<< HEAD
-Lemma choose_assoc  (c1 c2 c3 : P (Comp (fset Value))) : CHOOSE (CHOOSE c1 c2) c3 ≃ CHOOSE c1 (CHOOSE c2 c3).
-=======
-Lemma choose_assoc  (c1 c2 c3 : P (Comp (list Value))) : CHOICE (CHOICE c1 c2) c3 ≃ CHOICE c1 (CHOICE c2 c3).
->>>>>>> 49f9deba
+Lemma choose_assoc  (c1 c2 c3 : P (Comp (fset Value))) : CHOICE (CHOICE c1 c2) c3 ≃ CHOICE c1 (CHOICE c2 c3).
 intros. split. eapply choose_assoc2; eauto. eapply choose_assoc1; eauto. Qed.
 
 (*  RETURN followed by BIND applies ------------------- *)
